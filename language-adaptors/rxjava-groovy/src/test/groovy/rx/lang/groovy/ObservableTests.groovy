/**
 * Copyright 2013 Netflix, Inc.
 *
 * Licensed under the Apache License, Version 2.0 (the "License");
 * you may not use this file except in compliance with the License.
 * You may obtain a copy of the License at
 *
 * http://www.apache.org/licenses/LICENSE-2.0
 *
 * Unless required by applicable law or agreed to in writing, software
 * distributed under the License is distributed on an "AS IS" BASIS,
 * WITHOUT WARRANTIES OR CONDITIONS OF ANY KIND, either express or implied.
 * See the License for the specific language governing permissions and
 * limitations under the License.
 */
package rx.lang.groovy

import static org.mockito.Matchers.*;
import static org.mockito.Mockito.*;

import java.util.Arrays;

import org.junit.Before;
import org.junit.Test;
import static org.junit.Assert.*;
import org.mockito.Mock;
import org.mockito.MockitoAnnotations;

import rx.Notification;
import rx.Observable;
import rx.Observer;
import rx.Subscription;
import rx.util.functions.Func1;

def class ObservableTests {

    @Mock
    ScriptAssertion a;

    @Mock
    Observer<Integer> w;

    @Before
    public void before() {
        MockitoAnnotations.initMocks(this);
    }

    @Test
    public void testCreate() {
        Observable.create({it.onNext('hello');it.onCompleted();}).subscribe({ result -> a.received(result)});
        verify(a, times(1)).received("hello");
    }

    @Test
    public void testFilter() {
        Observable.filter(Observable.toObservable(1, 2, 3), {it >= 2}).subscribe({ result -> a.received(result)});
        verify(a, times(0)).received(1);
        verify(a, times(1)).received(2);
        verify(a, times(1)).received(3);
    }

    @Test
    public void testLast() {
        new TestFactory().getObservable().last().subscribe({ result -> a.received(result)});
        verify(a, times(1)).received("hello_1");
    }

    @Test
    public void testMap1() {
        new TestFactory().getObservable().map({v -> 'say' + v}).subscribe({ result -> a.received(result)});
        verify(a, times(1)).received("sayhello_1");
    }

    @Test
    public void testMap2() {
        Observable.map(Observable.toObservable(1, 2, 3), {'hello_' + it}).subscribe({ result -> a.received(result)});
        verify(a, times(1)).received("hello_" + 1);
        verify(a, times(1)).received("hello_" + 2);
        verify(a, times(1)).received("hello_" + 3);
    }

    @Test
    public void testMaterialize() {
        Observable.materialize(Observable.toObservable(1, 2, 3)).subscribe({ result -> a.received(result)});
        // we expect 4 onNext calls: 3 for 1, 2, 3 ObservableNotification.OnNext and 1 for ObservableNotification.OnCompleted
        verify(a, times(4)).received(any(Notification.class));
        verify(a, times(0)).error(any(Exception.class));
    }

    @Test
    public void testMergeDelayError() {
        Observable.mergeDelayError(
                Observable.toObservable(1, 2, 3),
                Observable.merge(
                Observable.toObservable(6),
                Observable.error(new NullPointerException()),
                Observable.toObservable(7)),
                Observable.toObservable(4, 5))
                .subscribe( { result -> a.received(result)}, { exception -> a.error(exception)});

        verify(a, times(1)).received(1);
        verify(a, times(1)).received(2);
        verify(a, times(1)).received(3);
        verify(a, times(1)).received(4);
        verify(a, times(1)).received(5);
        verify(a, times(1)).received(6);
        verify(a, times(0)).received(7);
        verify(a, times(1)).error(any(NullPointerException.class));
    }

    @Test
    public void testMerge() {
        Observable.merge(
                Observable.toObservable(1, 2, 3),
                Observable.merge(
                Observable.toObservable(6),
                Observable.error(new NullPointerException()),
                Observable.toObservable(7)),
                Observable.toObservable(4, 5))
                .subscribe({ result -> a.received(result)}, { exception -> a.error(exception)});

        // executing synchronously so we can deterministically know what order things will come
        verify(a, times(1)).received(1);
        verify(a, times(1)).received(2);
        verify(a, times(1)).received(3);
        verify(a, times(0)).received(4); // the NPE will cause this sequence to be skipped
        verify(a, times(0)).received(5); // the NPE will cause this sequence to be skipped
        verify(a, times(1)).received(6); // this comes before the NPE so should exist
        verify(a, times(0)).received(7);// this comes in the sequence after the NPE
        verify(a, times(1)).error(any(NullPointerException.class));
    }

    @Test
    public void testScriptWithMaterialize() {
        new TestFactory().getObservable().materialize().subscribe({ result -> a.received(result)});
        // 2 times: once for hello_1 and once for onCompleted
        verify(a, times(2)).received(any(Notification.class));
    }

    @Test
    public void testScriptWithMerge() {
        TestFactory f = new TestFactory();
        Observable.merge(f.getObservable(), f.getObservable()).subscribe({ result -> a.received(result)});
        verify(a, times(1)).received("hello_1");
        verify(a, times(1)).received("hello_2");
    }

    @Test
    public void testScriptWithOnNext() {
        new TestFactory().getObservable().subscribe({ result -> a.received(result)});
        verify(a).received("hello_1");
    }

    @Test
    public void testSkipTake() {
        Observable.skip(Observable.toObservable(1, 2, 3), 1).take(1).subscribe({ result -> a.received(result)});
        verify(a, times(0)).received(1);
        verify(a, times(1)).received(2);
        verify(a, times(0)).received(3);
    }

    @Test
    public void testSkip() {
        Observable.skip(Observable.toObservable(1, 2, 3), 2).subscribe({ result -> a.received(result)});
        verify(a, times(0)).received(1);
        verify(a, times(0)).received(2);
        verify(a, times(1)).received(3);
    }

    @Test
    public void testTake() {
        Observable.take(Observable.toObservable(1, 2, 3), 2).subscribe({ result -> a.received(result)});
        verify(a, times(1)).received(1);
        verify(a, times(1)).received(2);
        verify(a, times(0)).received(3);
    }

    @Test
    public void testTakeWhileViaGroovy() {
        Observable.takeWhile(Observable.toObservable(1, 2, 3), { x -> x < 3}).subscribe({ result -> a.received(result)});
        verify(a, times(1)).received(1);
        verify(a, times(1)).received(2);
        verify(a, times(0)).received(3);
    }

    @Test
    public void testTakeWhileWithIndexViaGroovy() {
        Observable.takeWhileWithIndex(Observable.toObservable(1, 2, 3), { x, i -> i < 2}).subscribe({ result -> a.received(result)});
        verify(a, times(1)).received(1);
        verify(a, times(1)).received(2);
        verify(a, times(0)).received(3);
    }

    @Test
    public void testToSortedList() {
        new TestFactory().getNumbers().toSortedList().subscribe({ result -> a.received(result)});
        verify(a, times(1)).received(Arrays.asList(1, 2, 3, 4, 5));
    }

    @Test
    public void testToSortedListStatic() {
        Observable.toSortedList(Observable.toObservable(1, 3, 2, 5, 4)).subscribe({ result -> a.received(result)});
        verify(a, times(1)).received(Arrays.asList(1, 2, 3, 4, 5));
    }

    @Test
    public void testToSortedListWithFunction() {
        new TestFactory().getNumbers().toSortedList({a, b -> a - b}).subscribe({ result -> a.received(result)});
        verify(a, times(1)).received(Arrays.asList(1, 2, 3, 4, 5));
    }

    @Test
    public void testToSortedListWithFunctionStatic() {
        Observable.toSortedList(Observable.toObservable(1, 3, 2, 5, 4), {a, b -> a - b}).subscribe({ result -> a.received(result)});
        verify(a, times(1)).received(Arrays.asList(1, 2, 3, 4, 5));
    }
    
    @Test
    public void testForEach() {
        Observable.create(new AsyncObservable()).forEach({ result -> a.received(result)});
        verify(a, times(1)).received(1);
        verify(a, times(1)).received(2);
        verify(a, times(1)).received(3);
    }

    @Test
    public void testForEachWithError() {
        try {
            Observable.create(new AsyncObservable()).forEach({ result -> throw new RuntimeException('err')});
            fail("we expect an exception to be thrown");
        }catch(Exception e) {
            // do nothing as we expect this
        }
    }

    @Test
<<<<<<< HEAD
    public void testLastOrDefault() {
        def val = Observable.toObservable("one", "two").lastOrDefault("default", { x -> x.length() == 3})
        assertEquals("two", val)
    }

    @Test
    public void testLastOrDefault2() {
        def val = Observable.toObservable("one", "two").lastOrDefault("default", { x -> x.length() > 3})
        assertEquals("default", val)
=======
    public void testSingle1() {
        def s = Observable.toObservable("one").single({ x -> x.length() == 3})
        assertEquals("one", s)
    }

    @Test(expected = IllegalStateException.class)
    public void testSingle2() {
        Observable.toObservable("one", "two").single({ x -> x.length() == 3})
>>>>>>> 3cfc1567
    }

    def class AsyncObservable implements Func1<Observer<Integer>, Subscription> {

        public Subscription call(final Observer<Integer> observer) {
            new Thread(new Runnable() {
                public void run() {
                    try {
                        Thread.sleep(50)
                    }catch(Exception e) {
                        // ignore
                    }
                    observer.onNext(1);
                    observer.onNext(2);
                    observer.onNext(3);
                    observer.onCompleted();
                }
            }).start();
            return Observable.noOpSubscription();
        }
    }

    def class TestFactory {
        int counter = 1;

        public Observable<Integer> getNumbers() {
            return Observable.toObservable(1, 3, 2, 5, 4);
        }

        public TestObservable getObservable() {
            return new TestObservable(counter++);
        }
    }

    def interface ScriptAssertion {
        public void error(Exception o);

        public void received(Object o);
    }

    def class TestObservable extends Observable<String> {
        private final int count;

        public TestObservable(int count) {
            this.count = count;
        }

        public Subscription subscribe(Observer<String> observer) {

            observer.onNext("hello_" + count);
            observer.onCompleted();

            return new Subscription() {

                public void unsubscribe() {
                    // unregister ... will never be called here since we are executing synchronously
                }
            };
        }
    }
}<|MERGE_RESOLUTION|>--- conflicted
+++ resolved
@@ -234,7 +234,6 @@
     }
 
     @Test
-<<<<<<< HEAD
     public void testLastOrDefault() {
         def val = Observable.toObservable("one", "two").lastOrDefault("default", { x -> x.length() == 3})
         assertEquals("two", val)
@@ -244,7 +243,8 @@
     public void testLastOrDefault2() {
         def val = Observable.toObservable("one", "two").lastOrDefault("default", { x -> x.length() > 3})
         assertEquals("default", val)
-=======
+    }
+    
     public void testSingle1() {
         def s = Observable.toObservable("one").single({ x -> x.length() == 3})
         assertEquals("one", s)
@@ -253,7 +253,6 @@
     @Test(expected = IllegalStateException.class)
     public void testSingle2() {
         Observable.toObservable("one", "two").single({ x -> x.length() == 3})
->>>>>>> 3cfc1567
     }
 
     def class AsyncObservable implements Func1<Observer<Integer>, Subscription> {
