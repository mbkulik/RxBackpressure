/**
 * Copyright 2013 Netflix, Inc.
 * 
 * Licensed under the Apache License, Version 2.0 (the "License");
 * you may not use this file except in compliance with the License.
 * You may obtain a copy of the License at
 * 
 * http://www.apache.org/licenses/LICENSE-2.0
 * 
 * Unless required by applicable law or agreed to in writing, software
 * distributed under the License is distributed on an "AS IS" BASIS,
 * WITHOUT WARRANTIES OR CONDITIONS OF ANY KIND, either express or implied.
 * See the License for the specific language governing permissions and
 * limitations under the License.
 */
package rx.operators;

import java.util.Deque;
import java.util.LinkedList;
import java.util.concurrent.TimeUnit;
import java.util.concurrent.locks.ReentrantLock;

import rx.Observable;
import rx.Observable.OnSubscribeFunc;
import rx.Observer;
import rx.Scheduler;
import rx.Subscription;
<<<<<<< HEAD
import rx.subscriptions.BooleanSubscription;
=======
>>>>>>> eb295958
import rx.util.Timestamped;

/**
 * Returns an Observable that emits the last <code>count</code> items emitted by the source
 * Observable.
 * <p>
 * <img width="640" src="https://github.com/Netflix/RxJava/wiki/images/rx-operators/last.png">
 */
public final class OperationTakeLast {

    public static <T> OnSubscribeFunc<T> takeLast(final Observable<? extends T> items, final int count) {
        return new OnSubscribeFunc<T>() {

            @Override
            public Subscription onSubscribe(Observer<? super T> observer) {
                return new TakeLast<T>(items, count).onSubscribe(observer);
            }

        };
    }

    private static class TakeLast<T> implements OnSubscribeFunc<T> {
        private final int count;
        private final Observable<? extends T> items;
        private final SafeObservableSubscription subscription = new SafeObservableSubscription();

        TakeLast(final Observable<? extends T> items, final int count) {
            this.count = count;
            this.items = items;
        }

        public Subscription onSubscribe(Observer<? super T> observer) {
            if (count < 0) {
                throw new IndexOutOfBoundsException(
                        "count could not be negative");
            }
            return subscription.wrap(items.subscribe(new ItemObserver(observer)));
        }

        private class ItemObserver implements Observer<T> {

            /**
             * Store the last count elements until now.
             */
            private Deque<T> deque = new LinkedList<T>();
            private final Observer<? super T> observer;
            private final ReentrantLock lock = new ReentrantLock();

            public ItemObserver(Observer<? super T> observer) {
                this.observer = observer;
            }

            @Override
            public void onCompleted() {
                try {
                    for (T value : deque) {
                        observer.onNext(value);
                    }
                    observer.onCompleted();
                } catch (Throwable e) {
                    observer.onError(e);
                }
            }

            @Override
            public void onError(Throwable e) {
                observer.onError(e);
            }

            @Override
            public void onNext(T value) {
                if (count == 0) {
                    // If count == 0, we do not need to put value into deque and
                    // remove it at once. We can ignore the value directly.
                    return;
                }
                lock.lock();
                try {
                    deque.offerLast(value);
                    if (deque.size() > count) {
                        // Now deque has count + 1 elements, so the first
                        // element in the deque definitely does not belong
                        // to the last count elements of the source
                        // sequence. We can drop it now.
                        deque.removeFirst();
                    }
                } catch (Throwable e) {
                    observer.onError(e);
                    subscription.unsubscribe();
                } finally {
                    lock.unlock();
                }
            }

        }

    }
    
    /**
     * Returns the items emitted by source whose arrived in the time window
     * before the source completed.
     */
    public static <T> OnSubscribeFunc<T> takeLast(Observable<? extends T> source, long time, TimeUnit unit, Scheduler scheduler) {
        return new TakeLastTimed<T>(source, -1, time, unit, scheduler);
    }
    
    /**
     * Returns the items emitted by source whose arrived in the time window
     * before the source completed and at most count values.
     */
    public static <T> OnSubscribeFunc<T> takeLast(Observable<? extends T> source, int count, long time, TimeUnit unit, Scheduler scheduler) {
        return new TakeLastTimed<T>(source, count, time, unit, scheduler);
    }
    
    /** Take only the values which appeared some time before the completion. */
    static final class TakeLastTimed<T> implements OnSubscribeFunc<T> {
        final Observable<? extends T> source;
        final long ageMillis;
        final Scheduler scheduler;
        final int count;

        public TakeLastTimed(Observable<? extends T> source, int count, long time, TimeUnit unit, Scheduler scheduler) {
            this.source = source;
            this.ageMillis = unit.toMillis(time);
            this.scheduler = scheduler;
            this.count = count;
        }

        @Override
        public Subscription onSubscribe(Observer<? super T> t1) {
<<<<<<< HEAD
            SafeObservableSubscription s = new SafeObservableSubscription();
            source.subscribe(new TakeLastTimedObserver<T>(t1, s, count, ageMillis, scheduler));
            return s;
=======
            SafeObservableSubscription sas = new SafeObservableSubscription();
            sas.wrap(source.subscribe(new TakeLastTimedObserver<T>(t1, sas, count, ageMillis, scheduler)));
            return sas;
>>>>>>> eb295958
        }
    }
    /** Observes source values and keeps the most recent items. */
    static final class TakeLastTimedObserver<T> implements Observer<T> {
        final Observer<? super T> observer;
        final Subscription cancel;
        final long ageMillis;
        final Scheduler scheduler;
        /** -1 indicates unlimited buffer. */
        final int count;
        
        final Deque<Timestamped<T>> buffer = new LinkedList<Timestamped<T>>();

        public TakeLastTimedObserver(Observer<? super T> observer, Subscription cancel, 
                int count, long ageMillis, Scheduler scheduler) {
            this.observer = observer;
            this.cancel = cancel;
            this.ageMillis = ageMillis;
            this.scheduler = scheduler;
            this.count = count;
        }

        protected void runEvictionPolicy(long now) {
            // trim size
            while (count >= 0 && buffer.size() > count) {
                buffer.pollFirst();
            }
            // remove old entries
            while (!buffer.isEmpty()) {
                Timestamped<T> v = buffer.peekFirst();
                if (v.getTimestampMillis() < now - ageMillis) {
                    buffer.pollFirst();
                } else {
                    break;
                }
            }
        }
        
        @Override
        public void onNext(T args) {
            long t = scheduler.now();
            buffer.add(new Timestamped<T>(t, args));
            runEvictionPolicy(t);
        }

        @Override
        public void onError(Throwable e) {
            buffer.clear();
            observer.onError(e);
            cancel.unsubscribe();
        }

        /** 
         * Emit the contents of the buffer. 
         * @return true if no exception was raised in the process
         */
        protected boolean emitBuffer() {
            for (Timestamped<T> v : buffer) {
                try {
                    observer.onNext(v.getValue());
                } catch (Throwable t) {
                    buffer.clear();
                    observer.onError(t);
                    return false;
                }
            }
            buffer.clear();
            return true;
        }
        
        @Override
        public void onCompleted() {
            runEvictionPolicy(scheduler.now());

            if (emitBuffer()) {
                observer.onCompleted();
            }
            cancel.unsubscribe();
        }
        
    }
}<|MERGE_RESOLUTION|>--- conflicted
+++ resolved
@@ -25,10 +25,7 @@
 import rx.Observer;
 import rx.Scheduler;
 import rx.Subscription;
-<<<<<<< HEAD
 import rx.subscriptions.BooleanSubscription;
-=======
->>>>>>> eb295958
 import rx.util.Timestamped;
 
 /**
@@ -159,15 +156,9 @@
 
         @Override
         public Subscription onSubscribe(Observer<? super T> t1) {
-<<<<<<< HEAD
-            SafeObservableSubscription s = new SafeObservableSubscription();
-            source.subscribe(new TakeLastTimedObserver<T>(t1, s, count, ageMillis, scheduler));
-            return s;
-=======
             SafeObservableSubscription sas = new SafeObservableSubscription();
             sas.wrap(source.subscribe(new TakeLastTimedObserver<T>(t1, sas, count, ageMillis, scheduler)));
             return sas;
->>>>>>> eb295958
         }
     }
     /** Observes source values and keeps the most recent items. */
